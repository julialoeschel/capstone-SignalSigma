--- conflicted
+++ resolved
@@ -49,11 +49,7 @@
     },
     {
       "cell_type": "code",
-<<<<<<< HEAD
-      "execution_count": 3,
-=======
       "execution_count": null,
->>>>>>> d3da5186
       "metadata": {},
       "outputs": [
         {
@@ -188,11 +184,7 @@
     },
     {
       "cell_type": "code",
-<<<<<<< HEAD
-      "execution_count": 6,
-=======
       "execution_count": null,
->>>>>>> d3da5186
       "metadata": {},
       "outputs": [
         {
